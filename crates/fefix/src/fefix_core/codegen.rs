--- conflicted
+++ resolved
@@ -9,13 +9,8 @@
 
 const FEFIX_VERSION: &str = env!("CARGO_PKG_VERSION");
 
-<<<<<<< HEAD
-/// Creates a `String` that contains a multiline Rust comment explaining
-/// that the subsequent code has been automatically generated.
-=======
 /// Creates a [`String`] that contains a multiline Rust "Doc" comment explaining
 /// that the subsequent code was automatically generated.
->>>>>>> 6b7383ba
 ///
 /// The following example is for illustrative purposes only and the actual
 /// contents might change. The string is guaranteed not to have any trailing or
@@ -108,7 +103,6 @@
 
     /// The indentation prefix of all generated Rust code. Four
     /// spaces by default.
-<<<<<<< HEAD
     pub indentation: String,
     /// The indentation level of all generated Rust code. Zero by default.
     pub indentation_depth: u32,
@@ -140,40 +134,6 @@
     ///
     /// Empty by default.
     pub attributes_for_allowed_values: Vec<String>,
-=======
-    pub fn set_indentation(&mut self, indentation: &str) {
-        self.indentation = indentation.to_string();
-    }
-
-    /// Increments the indentation level of all generated Rust code by one.
-    pub fn incr_indentation(&mut self) {
-        self.indentation_depth += 1;
-    }
-
-    /// Returns a mutable reference to the [`Vec`] of derive macros used for
-    /// `enum`s.
-    pub fn derives_for_allowed_values_mut(&mut self) -> &mut Vec<String> {
-        &mut self.derives_for_allowed_values
-    }
-
-    /// Returns a mutable reference to the [`Vec`] of macro attributes for
-    /// `enum`s.
-    pub fn attributes_for_allowed_values_mut(&mut self) -> &mut Vec<String> {
-        &mut self.attributes_for_allowed_values
-    }
-
-    /// Sets the name of the `fefix` crate. `fefix` by default.
-    pub fn set_fefix_crate_name<S>(&mut self, name: S)
-    where
-        S: Into<String>,
-    {
-        self.fefix_crate_name = name.into();
-    }
-
-    fn fefix_crate_name(&self) -> &str {
-        self.fefix_crate_name.as_str()
-    }
->>>>>>> 6b7383ba
 }
 
 impl Default for Settings {
